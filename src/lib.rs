//! A skybox plugin for processing skybox images and projecting them
//! relative to the camera.
//!
//! # Example
//!
//! ```rust
//! use bevy::prelude::*;
//! use bevy_skybox::{SkyboxPlugin, SkyboxCamera};
//!
<<<<<<< HEAD
//! fn setup(mut commands: Commands) {
//!		commands
//! 		.spawn_bundle(PerspectiveCameraBundle::default())
=======
//! fn setup(commands: Commands) {
//!		commands
//! 		.spawn_bundle(Camera3dBundle::default())
>>>>>>> 21400edd
//! 		.insert(SkyboxCamera);
//! }
//!
//! fn main() {
//!		App::build()
//! 		.add_plugins(DefaultPlugins)
//! 		.add_startup_system(setup.system())
//! 		.add_plugin(SkyboxPlugin::from_image_file("sky1.png"))
//! 		.run();
//! }
//! ```

mod image;
mod material;
pub use material::SkyMaterial;

use bevy::prelude::*;

/// Create a secondary camera with a longer draw distance than the main camera.
fn create_pipeline(
    mut commands: Commands,
<<<<<<< HEAD
    camera_query: Query<(Entity, &SkyboxCamera)>,
=======
    camera_query: Query<(Entity, &PerspectiveProjection, &SkyboxCamera)>,
>>>>>>> 21400edd
    skybox_query: Query<(Entity, &SkyboxBox)>,
    mut active_cameras: ResMut<bevy::render::camera::ActiveCameras>,
    plugin: Res<crate::SkyboxPlugin>,
) {
    // If more than one SkyboxCamera is defined then only one is used.
    if let Some((cam, _)) = camera_query.iter().next() {
        // Add a secondary camera as a child of the main camera
        let child_entity = commands
<<<<<<< HEAD
            .spawn_bundle(PerspectiveCameraBundle {
=======
            .spawn()
            .insert_bundle(PerspectiveCameraBundle {
                perspective_projection: far_proj,
>>>>>>> 21400edd
                ..Default::default()
            })
            .id();
        commands.entity(cam).push_children(&[child_entity]);

        // Make the secondary camera active.
        active_cameras.add(&plugin.camera_name);

        // Assign the skybox to the secondary camera.
        let cam = active_cameras.get_mut(&plugin.camera_name).unwrap();
        for s in skybox_query.iter() {
<<<<<<< HEAD
            active_cameras.get_mut(&plugin.camera_name).expect("Camera defined").entity = Some(s.0);
=======
            cam.entity = Some(s.0);
>>>>>>> 21400edd
        }
    }
}

/// Translate (but don't rotate) the `SkyboxBox` with the camera (or any entity it is attached
/// to with a Transform property). If it is not attached to such an
/// entity then it will not move.
fn move_skybox(
<<<<<<< HEAD
    mut skybox_query: Query<(&mut Transform, &SkyboxBox), Without<SkyboxCamera>>,
    camera_query: Query<(&Transform, &SkyboxCamera), Without<SkyboxBox>>,
) {
    if let Some((cam_trans, _)) = camera_query.iter().next() {
        for (mut pbr_trans, _) in skybox_query.iter_mut() {
            // This could also be achieved by manipulating the ViewProj matrix
            // in the SkyMaterial shader.
            pbr_trans.translation = cam_trans.translation;
            pbr_trans.rotation = Quat::IDENTITY;
=======
    mut skybox_query: Query<(&mut Transform, &SkyboxBox, Without<SkyboxCamera>)>,
    camera_query: Query<(&PerspectiveProjection, &Transform, &SkyboxCamera)>,
) {
    if let Some((cam_proj, cam_trans, _)) = camera_query.iter().next() {
        for (mut pbr_trans, _, _) in skybox_query.iter_mut() {
            *pbr_trans = Transform {
                translation: cam_trans.translation,
                rotation: Quat::IDENTITY,
                // I'm not sure how the scale is working with respect to the draw distances
                // but it does seem to be.
                scale: Vec3::new(cam_proj.far, cam_proj.far, cam_proj.far),
            };
>>>>>>> 21400edd
        }
    }
}

/// The `SkyboxCamera` tag attached to the camera (Translation) entity that
/// triggers the skybox to move with the camera.
pub struct SkyboxCamera;

/// The `SkyboxBox` tag attached to the skybox mesh entity.
pub struct SkyboxBox;

/// The `SkyboxPlugin` object acts as both the plugin and the resource providing the image name.
#[derive(Clone)]
pub struct SkyboxPlugin {
    /// The filename of the image in the assets folder.
    pub image: Option<String>,
    /// The identifying name of the secondary camera and pipeline for rendering the skybox
    pub camera_name: String,
}

impl SkyboxPlugin {
    pub fn from_image_file(image: &str) -> SkyboxPlugin {
        Self {
            image: Some(image.to_owned()),
            camera_name: "Skybox".to_owned(),
        }
    }
    /// Does not create an image cube, props must then be added to SkyboxCamera
    /// with a `SkyboxBox` component.
    pub fn empty() -> SkyboxPlugin {
        Self {
            image: None,
            camera_name: "Skybox".to_owned(),
        }
    }
}

impl Plugin for SkyboxPlugin {
    fn build(&self, app: &mut AppBuilder) {
        app.insert_resource(self.clone());
<<<<<<< HEAD
        app.add_asset::<material::SkyMaterial>();
=======
>>>>>>> 21400edd
        app.add_startup_system(image::create_skybox.system());
        app.add_startup_system(create_pipeline.system());
        app.add_system(move_skybox.system());
    }
}<|MERGE_RESOLUTION|>--- conflicted
+++ resolved
@@ -7,15 +7,10 @@
 //! use bevy::prelude::*;
 //! use bevy_skybox::{SkyboxPlugin, SkyboxCamera};
 //!
-<<<<<<< HEAD
 //! fn setup(mut commands: Commands) {
 //!		commands
-//! 		.spawn_bundle(PerspectiveCameraBundle::default())
-=======
-//! fn setup(commands: Commands) {
-//!		commands
-//! 		.spawn_bundle(Camera3dBundle::default())
->>>>>>> 21400edd
+//! 		.spawn()
+//! 		.insert_bundle(PerspectiveCameraBundle::default())
 //! 		.insert(SkyboxCamera);
 //! }
 //!
@@ -37,11 +32,7 @@
 /// Create a secondary camera with a longer draw distance than the main camera.
 fn create_pipeline(
     mut commands: Commands,
-<<<<<<< HEAD
     camera_query: Query<(Entity, &SkyboxCamera)>,
-=======
-    camera_query: Query<(Entity, &PerspectiveProjection, &SkyboxCamera)>,
->>>>>>> 21400edd
     skybox_query: Query<(Entity, &SkyboxBox)>,
     mut active_cameras: ResMut<bevy::render::camera::ActiveCameras>,
     plugin: Res<crate::SkyboxPlugin>,
@@ -50,15 +41,8 @@
     if let Some((cam, _)) = camera_query.iter().next() {
         // Add a secondary camera as a child of the main camera
         let child_entity = commands
-<<<<<<< HEAD
-            .spawn_bundle(PerspectiveCameraBundle {
-=======
             .spawn()
-            .insert_bundle(PerspectiveCameraBundle {
-                perspective_projection: far_proj,
->>>>>>> 21400edd
-                ..Default::default()
-            })
+            .insert_bundle(PerspectiveCameraBundle::default())
             .id();
         commands.entity(cam).push_children(&[child_entity]);
 
@@ -66,13 +50,11 @@
         active_cameras.add(&plugin.camera_name);
 
         // Assign the skybox to the secondary camera.
-        let cam = active_cameras.get_mut(&plugin.camera_name).unwrap();
         for s in skybox_query.iter() {
-<<<<<<< HEAD
-            active_cameras.get_mut(&plugin.camera_name).expect("Camera defined").entity = Some(s.0);
-=======
-            cam.entity = Some(s.0);
->>>>>>> 21400edd
+            active_cameras
+                .get_mut(&plugin.camera_name)
+                .expect("Camera defined")
+                .entity = Some(s.0);
         }
     }
 }
@@ -81,9 +63,8 @@
 /// to with a Transform property). If it is not attached to such an
 /// entity then it will not move.
 fn move_skybox(
-<<<<<<< HEAD
     mut skybox_query: Query<(&mut Transform, &SkyboxBox), Without<SkyboxCamera>>,
-    camera_query: Query<(&Transform, &SkyboxCamera), Without<SkyboxBox>>,
+    camera_query: Query<(&Transform, &SkyboxCamera)>,
 ) {
     if let Some((cam_trans, _)) = camera_query.iter().next() {
         for (mut pbr_trans, _) in skybox_query.iter_mut() {
@@ -91,20 +72,6 @@
             // in the SkyMaterial shader.
             pbr_trans.translation = cam_trans.translation;
             pbr_trans.rotation = Quat::IDENTITY;
-=======
-    mut skybox_query: Query<(&mut Transform, &SkyboxBox, Without<SkyboxCamera>)>,
-    camera_query: Query<(&PerspectiveProjection, &Transform, &SkyboxCamera)>,
-) {
-    if let Some((cam_proj, cam_trans, _)) = camera_query.iter().next() {
-        for (mut pbr_trans, _, _) in skybox_query.iter_mut() {
-            *pbr_trans = Transform {
-                translation: cam_trans.translation,
-                rotation: Quat::IDENTITY,
-                // I'm not sure how the scale is working with respect to the draw distances
-                // but it does seem to be.
-                scale: Vec3::new(cam_proj.far, cam_proj.far, cam_proj.far),
-            };
->>>>>>> 21400edd
         }
     }
 }
@@ -145,10 +112,7 @@
 impl Plugin for SkyboxPlugin {
     fn build(&self, app: &mut AppBuilder) {
         app.insert_resource(self.clone());
-<<<<<<< HEAD
         app.add_asset::<material::SkyMaterial>();
-=======
->>>>>>> 21400edd
         app.add_startup_system(image::create_skybox.system());
         app.add_startup_system(create_pipeline.system());
         app.add_system(move_skybox.system());
