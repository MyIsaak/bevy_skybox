--- conflicted
+++ resolved
@@ -49,12 +49,9 @@
 /// Create the `SkyboxBox` using settings from the `SkyboxPlugin`.
 pub fn create_skybox(
     mut commands: Commands,
-<<<<<<< HEAD
     pipelines: ResMut<Assets<PipelineDescriptor>>,
     shaders: ResMut<Assets<Shader>>,
     render_graph: ResMut<RenderGraph>,
-=======
->>>>>>> 21400edd
     asset_server: Res<AssetServer>,
     mut materials: ResMut<Assets<crate::material::SkyMaterial>>,
     mut meshes: ResMut<Assets<Mesh>>,
@@ -67,33 +64,21 @@
         let texture_handle: Handle<Texture> = asset_server.load(image.as_str());
 
         // Even before the texture is loaded we can updated the material.
-<<<<<<< HEAD
         let sky_material = materials.add(SkyMaterial {
             texture: texture_handle,
         });
 
         let render_pipelines = SkyMaterial::pipeline(pipelines, shaders, render_graph);
 
-        // Create the PbrBundle tagged as a skybox.
-        commands
-            .spawn_bundle(PbrBundle {
-=======
-        let mat_handle: Handle<StandardMaterial> = materials.add(texture_handle.into());
-        let mat = materials.get_mut(mat_handle.clone()).expect("Material");
-        mat.unlit = false;
         // Create the PbrBundle tagged as a skybox.
         commands
             .spawn()
             .insert_bundle(PbrBundle {
->>>>>>> 21400edd
                 mesh: meshes.add(mesh),
                 render_pipelines: render_pipelines.clone(),
                 ..Default::default()
             })
-<<<<<<< HEAD
             .insert(sky_material)
-=======
->>>>>>> 21400edd
             .insert(crate::SkyboxBox);
     }
 }
