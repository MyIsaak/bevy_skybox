//! Process an image into a skybox
//!
//! This makes significant assumptions about the image.
//! * The skybox is a cube.
//! * The y-axis is up.
//! * The image provides a net for a cube in the same format as
//!   `assets/sky1.png`, ie. with the vertical sides in a strip
//!   in the middle and the top and bottom above and below the
//!   third square from the left in the strip.
//! * The image doesn't have a specific "front" direction.
//! * It has an exact background colour outside the net, and that
//!   exact colour does not appear around the edge the net.
//! * The net is well-aligned with the image border.
//!
//! The image is searched by
//! * sampling 8 points, assuming that 6 at least will be the background colour
//! * searching the "equator" for the extremes of the net
//! * searching the "tropics" for the width of the top and bottom squares
//! * sampling "longitudinally" for the extremes.
//!
//! Many skybox images are available on the internet, but only
//! approximately meet the above criteria. This is usually sufficient
//! for demo quality however.
//!
//! Note that flipping an image (e.g. flipping a PNG image in "Paint" on
//! Windows) may not actually flip the underlying data read by this
//! module. Instead, you may need to copy the flipped image (in "Paint")
//! and then paste it into a new file.

use bevy::prelude::*;
use bevy::render::mesh::VertexAttributeValues;
use image::{open, Rgb, RgbImage};
use itertools::Itertools;
use std::collections::HashMap;

/// `image` module errors.
#[derive(Debug, Clone, Copy)]
pub enum ImageError {
    FileNotFound,
    BackgroundNotDetermined,
    NetNotFound,
    NotAligned,
}

/// Create the `SkyboxBox` using settings from the `SkyboxPlugin`.
pub fn create_skybox(
    mut commands: Commands,
    asset_server: Res<AssetServer>,
    mut materials: ResMut<Assets<StandardMaterial>>,
    mut meshes: ResMut<Assets<Mesh>>,
    plugin: Res<crate::SkyboxPlugin>,
) {
<<<<<<< HEAD
    if let Some(image) = &plugin.image {
        // Get the mesh for the image given.
        let mesh = get_mesh(image).expect("Good image");
        // Load image as a texture asset.
        let texture_handle = asset_server.load(image.as_str());
        // Even before the texture is loaded we can updated the material.
        let mat_handle: Handle<StandardMaterial> = materials.add(texture_handle.into());
        let mat = materials.get_mut(mat_handle.clone()).expect("Material");
        mat.shaded = false;
        // Create the PbrBundle tagged as a skybox.
        commands
            .spawn(PbrBundle {
                mesh: meshes.add(mesh),
                material: mat_handle,
                // transform: Transform::from_scale(Vec3::splat(300.0)),
                ..Default::default()
            })
            .with(crate::SkyboxBox);
    }
=======
    // Get the mesh for the image given.
    let mesh = get_mesh(&plugin.image).expect("Good image");
    // Load image as a texture asset.
    let texture_handle = asset_server.load(plugin.image.as_str());
    // Even before the texture is loaded we can updated the material.
    let mat_handle: Handle<StandardMaterial> = materials.add(texture_handle.into());
    let mat = materials.get_mut(mat_handle.clone()).expect("Material");
    mat.unlit = true;
    // Create the PbrBundle tagged as a skybox.
    commands
        .spawn_bundle(PbrBundle {
            mesh: meshes.add(mesh),
            material: mat_handle,
            ..Default::default()
        })
        .insert(crate::SkyboxBox);
>>>>>>> d2d87e89
}

/// Get the skybox mesh, including the uv values for the given texture
/// image. The box has unit edges is centred on the origin.
fn get_mesh(image: &str) -> Result<Mesh, ImageError> {
    let (fx, fy) = find_uv(image)?;
    // This relies on the particular face and vertex order of the
    // `shape::cube`.
    let mut mesh = Mesh::from(shape::Cube { size: -1.0 });
    let uv = VertexAttributeValues::Float2(vec![
        [fx[1], fy[1]],
        [fx[0], fy[1]],
        [fx[0], fy[2]],
        [fx[1], fy[2]],
        [fx[2], fy[2]],
        [fx[3], fy[2]],
        [fx[3], fy[1]],
        [fx[2], fy[1]],
        [fx[3], fy[1]],
        [fx[3], fy[2]],
        [fx[4], fy[2]],
        [fx[4], fy[1]],
        [fx[1], fy[1]],
        [fx[1], fy[2]],
        [fx[2], fy[2]],
        [fx[2], fy[1]],
        [fx[3], fy[2]],
        [fx[2], fy[2]],
        [fx[2], fy[3]],
        [fx[3], fy[3]],
        [fx[3], fy[0]],
        [fx[2], fy[0]],
        [fx[2], fy[1]],
        [fx[3], fy[1]],
    ]);
    mesh.set_attribute(Mesh::ATTRIBUTE_UV_0, uv);
    Ok(mesh)
}

/// Find the dimensions of the skybox net in the image.
fn find_uv(image: &str) -> Result<(Vec<f32>, Vec<f32>), ImageError> {
    // Load the image for processing.
    let rgb: RgbImage = open(&format!("assets/{}", image))
        .map_err(|_| ImageError::FileNotFound)?
        .into_rgb8();
    // Find the background colour.
    let background = find_background(&rgb)?;
    // Measure the x values of the vertical edges of the net.
    let dy = rgb.height() / 6;
    let mid_x_min = search_from_left(&rgb, background, dy * 3)?;
    let mid_x_max = search_from_right(&rgb, background, dy * 3)?;
    let top_x_min = search_from_left(&rgb, background, dy * 1)?;
    let top_x_max = search_from_right(&rgb, background, dy * 1)?;
    let bot_x_min = search_from_left(&rgb, background, dy * 5)?;
    let bot_x_max = search_from_right(&rgb, background, dy * 5)?;
    if (top_x_min as i32 - bot_x_min as i32).abs() > 8 {
        return Err(ImageError::NotAligned);
    }
    if (top_x_max as i32 - bot_x_max as i32).abs() > 8 {
        return Err(ImageError::NotAligned);
    }
    let short_x_min = (top_x_min + bot_x_min) / 2;
    let short_x_max = (top_x_max + bot_x_max) / 2;
    // Assuming the shape, calculate the x values of the vertices and check them.
    let vec_x = vec![
        mid_x_min,
        (short_x_min + mid_x_min) / 2,
        short_x_min,
        short_x_max,
        mid_x_max,
    ];
    let mut diff_x = vec_x
        .as_slice()
        .windows(2)
        .map(|w| w[1] as i32 - w[0] as i32)
        .collect::<Vec<i32>>();
    diff_x.sort_unstable();
    if diff_x[3] - diff_x[0] > 16 {
        return Err(ImageError::NotAligned);
    }

    // Measure the y values of the horizontal edges of the net.
    let mid_y_min = search_from_top(&rgb, background, (vec_x[2] + vec_x[3]) / 2)?;
    let mid_y_max = search_from_bottom(&rgb, background, (vec_x[2] + vec_x[3]) / 2)?;
    let left_y_min = search_from_top(&rgb, background, vec_x[1])?;
    let left_y_max = search_from_bottom(&rgb, background, vec_x[1])?;
    let right_y_min = search_from_top(&rgb, background, (vec_x[3] + vec_x[4]) / 2)?;
    let right_y_max = search_from_bottom(&rgb, background, (vec_x[3] + vec_x[4]) / 2)?;
    if (left_y_min as i32 - right_y_min as i32).abs() > 8 {
        return Err(ImageError::NotAligned);
    }
    if (left_y_max as i32 - right_y_max as i32).abs() > 8 {
        return Err(ImageError::NotAligned);
    }
    let short_y_min = (left_y_min + right_y_min) / 2;
    let short_y_max = (left_y_max + right_y_max) / 2;
    // Assuming the shape, calculate the y values to return and check them.
    let vec_y = vec![mid_y_min, short_y_min, short_y_max, mid_y_max];
    let mut diff_y = vec_y
        .as_slice()
        .windows(2)
        .map(|w| w[1] as i32 - w[0] as i32)
        .collect::<Vec<i32>>();
    diff_y.sort_unstable();
    if diff_y[2] - diff_y[0] > 16 {
        return Err(ImageError::NotAligned);
    }

    // Pull in the borders. The matches won't be as good but maybe we can avoid some bad edges.
    // let adj = 2;
    // let vec_x = [vec_x[0] + adj, vec_x[1] + adj, vec_x[2] + adj, vec_x[3] - adj, vec_x[4] - adj];
    // let vec_y = [vec_y[0] + adj, vec_y[1] + adj, vec_y[2] - adj, vec_y[3] - adj];

    // Return as fractions of whole image. Apparently the 0.0 and 1.0 are at the
    // outer edge of the squares represented by the pixels, and we want the middle
    // of the edge pixels.
    let f_x = vec_x
        .iter()
        .map(|x| (*x as f32 + 0.5) / (rgb.width() as f32))
        .collect::<Vec<f32>>();
    let f_y = vec_y
        .iter()
        .map(|y| (*y as f32 + 0.5) / (rgb.height() as f32))
        .collect::<Vec<f32>>();
    Ok((f_x, f_y))
}

/// Search 8 points in the top and bottom sectors where we expect the background
/// in most points.
///
/// This is more complicated that is currently required, but might survive the losing of the
/// image requirements in the future.
fn find_background(rgb: &RgbImage) -> Result<Rgb<u8>, ImageError> {
    // Sample select points in the image likely to be background.
    let samples = (0..4)
        .cartesian_product(0..2)
        .map(|(x, y)| {
            rgb.get_pixel(
                (x * 2 + 1) * rgb.width() / 8,
                (y * 4 + 1) * rgb.height() / 6,
            )
        })
        .copied()
        .collect::<Vec<Rgb<u8>>>();

    // Find the most common background colour.
    let mut sample_freq = HashMap::<Rgb<u8>, usize>::new();
    for s in samples {
        *sample_freq.entry(s).or_insert(0) += 1;
    }
    let mut sample_hist = sample_freq.drain().collect::<Vec<(Rgb<u8>, usize)>>();
    sample_hist.sort_by(|a, b| (a.1).cmp(&b.1));
    let background = sample_hist.iter().last().expect("Histogram");

    // At least half should be the background colour.
    if background.1 > 4 {
        Ok(background.0)
    } else {
        Err(ImageError::BackgroundNotDetermined)
    }
}

/// Search horizontally from the left to find the first non-background pixel.
fn search_from_left(rgb: &RgbImage, bg: Rgb<u8>, y: u32) -> Result<u32, ImageError> {
    for x in 0..rgb.width() {
        if *rgb.get_pixel(x, y) != bg {
            return Ok(x);
        }
    }
    Err(ImageError::NetNotFound)
}

/// Search horizontally from the right to find the first non-background pixel.
fn search_from_right(rgb: &RgbImage, bg: Rgb<u8>, y: u32) -> Result<u32, ImageError> {
    for x in (0..rgb.width()).rev() {
        if *rgb.get_pixel(x, y) != bg {
            return Ok(x);
        }
    }
    Err(ImageError::NetNotFound)
}

/// Search vertically from the top to find the first non-background pixel.
fn search_from_top(rgb: &RgbImage, bg: Rgb<u8>, x: u32) -> Result<u32, ImageError> {
    for y in 0..rgb.height() {
        if *rgb.get_pixel(x, y) != bg {
            return Ok(y);
        }
    }
    Err(ImageError::NetNotFound)
}

/// Search vertically from the bottom to find the first non-background pixel.
fn search_from_bottom(rgb: &RgbImage, bg: Rgb<u8>, x: u32) -> Result<u32, ImageError> {
    for y in (0..rgb.height()).rev() {
        if *rgb.get_pixel(x, y) != bg {
            return Ok(y);
        }
    }
    Err(ImageError::NetNotFound)
}<|MERGE_RESOLUTION|>--- conflicted
+++ resolved
@@ -50,7 +50,6 @@
     mut meshes: ResMut<Assets<Mesh>>,
     plugin: Res<crate::SkyboxPlugin>,
 ) {
-<<<<<<< HEAD
     if let Some(image) = &plugin.image {
         // Get the mesh for the image given.
         let mesh = get_mesh(image).expect("Good image");
@@ -59,7 +58,7 @@
         // Even before the texture is loaded we can updated the material.
         let mat_handle: Handle<StandardMaterial> = materials.add(texture_handle.into());
         let mat = materials.get_mut(mat_handle.clone()).expect("Material");
-        mat.shaded = false;
+        mat.unlit = false;
         // Create the PbrBundle tagged as a skybox.
         commands
             .spawn(PbrBundle {
@@ -70,24 +69,6 @@
             })
             .with(crate::SkyboxBox);
     }
-=======
-    // Get the mesh for the image given.
-    let mesh = get_mesh(&plugin.image).expect("Good image");
-    // Load image as a texture asset.
-    let texture_handle = asset_server.load(plugin.image.as_str());
-    // Even before the texture is loaded we can updated the material.
-    let mat_handle: Handle<StandardMaterial> = materials.add(texture_handle.into());
-    let mat = materials.get_mut(mat_handle.clone()).expect("Material");
-    mat.unlit = true;
-    // Create the PbrBundle tagged as a skybox.
-    commands
-        .spawn_bundle(PbrBundle {
-            mesh: meshes.add(mesh),
-            material: mat_handle,
-            ..Default::default()
-        })
-        .insert(crate::SkyboxBox);
->>>>>>> d2d87e89
 }
 
 /// Get the skybox mesh, including the uv values for the given texture
