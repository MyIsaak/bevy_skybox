//! A simple example of how to create a `bevy_skybox` and attach it to a camera.
//!
//! An optional positional argument can be used to give the filename of the
//! skybox image to test (in the `assets` folder, including the suffix).
//!
//! The camera has a deliberately limited draw distance (roughly twice the width
//! of the board) to show that the skybox is not affected by it.
//!
//! ```
//! cargo +nightly run --release --example board_flyover -- sky2.png
//! ```
//!
//! The controls are:
//! - W / A / S / D - Move along the horizontal plane
//! - Shift - Move downward
//! - Space - Move upward
//! - Mouse - Look around

use bevy::prelude::*;
use bevy::render::camera::PerspectiveProjection;
use bevy_fly_camera::{FlyCamera, FlyCameraPlugin};
use bevy_skybox::{SkyboxCamera, SkyboxPlugin};
use rand::Rng;
use std::env;

/// Create the window, add the plugins and set up the entities.
fn main() {
    // Get the skybox image.
    let image = env::args().nth(1).unwrap_or("sky1.png".to_owned());
    // Build the window and app.
    App::build()
        .insert_resource(bevy::log::LogSettings {
<<<<<<< HEAD
            level: bevy::log::Level::TRACE,
=======
            level: bevy::log::Level::INFO,
>>>>>>> 21400edd
            filter: "wgpu=warn,bevy_ecs=info,bevy_skybox=info".to_string(),
        })
        .insert_resource(WindowDescriptor {
            title: "Skybox Board Flyover".to_string(),
            width: 800.,
            height: 800.,
            ..Default::default()
        })
        .add_plugins(DefaultPlugins)
        .add_plugin(FlyCameraPlugin)
        .add_plugin(SkyboxPlugin::from_image_file(&image))
        .add_startup_system(setup.system())
        .run();
}

/// Set up the camera, skybox and "board" in this example.
fn setup(
    mut commands: Commands,
    mut meshes: ResMut<Assets<Mesh>>,
    mut materials: ResMut<Assets<StandardMaterial>>,
) {
    // Add a camera with a the `FlyCamera` controls and a `Skybox` centred on it.
    let cam = PerspectiveCameraBundle {
        transform: Transform::from_matrix(Mat4::from_translation(Vec3::new(0.0, 2.0, -4.0)))
            .looking_at(Vec3::new(0.0, 0.0, 0.0), Vec3::new(0.0, 1.0, 0.0)),
        perspective_projection: PerspectiveProjection {
            far: 200.0,
            ..Default::default()
        },
        ..Default::default()
    };

    commands
<<<<<<< HEAD
        .spawn_bundle(cam)
=======
        .spawn()
        .insert_bundle(cam)
>>>>>>> 21400edd
        .insert(FlyCamera::default())
        .insert(SkyboxCamera)
        .with_children(|parent| {
            // Add a light source for the board that moves with the camera.
<<<<<<< HEAD
            parent.spawn_bundle(LightBundle {
                transform: Transform::from_translation(Vec3::new(0.0, 30.0, 0.0)),
                ..Default::default()
            });
=======
            parent.spawn()
                .insert_bundle(LightBundle {
                    transform: Transform::from_translation(Vec3::new(0.0, 30.0, 0.0)),
                    ..Default::default()
                });
>>>>>>> 21400edd
        });


    // Add a static "board" as some foreground to show camera movement.
    let mut rng = rand::thread_rng();
    for i in -20..=20 {
        for j in -20..=20 {
            // Each square is a random shade of green.
            let br = rng.gen::<f32>() * 0.4 + 0.6;
            let col = Color::rgb(0.6 * br, 1. * br, 0.6 * br);
<<<<<<< HEAD
            commands.spawn_bundle(PbrBundle {
                mesh: meshes.add(Mesh::from(shape::Plane { size: 1.0 })),
                material: materials.add(col.into()),
                transform: Transform::from_translation(Vec3::new(i as f32, 0.0, j as f32)),
                ..Default::default()
            });
=======
            commands.spawn()
                .insert_bundle(PbrBundle {
                    mesh: meshes.add(Mesh::from(shape::Plane { size: 1.0 })),
                    material: materials.add(col.into()),
                    transform: Transform::from_translation(Vec3::new(i as f32, 0.0, j as f32)),
                    ..Default::default()
                });
>>>>>>> 21400edd
        }
    }
}<|MERGE_RESOLUTION|>--- conflicted
+++ resolved
@@ -30,11 +30,7 @@
     // Build the window and app.
     App::build()
         .insert_resource(bevy::log::LogSettings {
-<<<<<<< HEAD
             level: bevy::log::Level::TRACE,
-=======
-            level: bevy::log::Level::INFO,
->>>>>>> 21400edd
             filter: "wgpu=warn,bevy_ecs=info,bevy_skybox=info".to_string(),
         })
         .insert_resource(WindowDescriptor {
@@ -68,30 +64,17 @@
     };
 
     commands
-<<<<<<< HEAD
-        .spawn_bundle(cam)
-=======
         .spawn()
         .insert_bundle(cam)
->>>>>>> 21400edd
         .insert(FlyCamera::default())
         .insert(SkyboxCamera)
         .with_children(|parent| {
             // Add a light source for the board that moves with the camera.
-<<<<<<< HEAD
-            parent.spawn_bundle(LightBundle {
+            parent.spawn().insert_bundle(LightBundle {
                 transform: Transform::from_translation(Vec3::new(0.0, 30.0, 0.0)),
                 ..Default::default()
             });
-=======
-            parent.spawn()
-                .insert_bundle(LightBundle {
-                    transform: Transform::from_translation(Vec3::new(0.0, 30.0, 0.0)),
-                    ..Default::default()
-                });
->>>>>>> 21400edd
         });
-
 
     // Add a static "board" as some foreground to show camera movement.
     let mut rng = rand::thread_rng();
@@ -100,22 +83,12 @@
             // Each square is a random shade of green.
             let br = rng.gen::<f32>() * 0.4 + 0.6;
             let col = Color::rgb(0.6 * br, 1. * br, 0.6 * br);
-<<<<<<< HEAD
-            commands.spawn_bundle(PbrBundle {
+            commands.spawn().insert_bundle(PbrBundle {
                 mesh: meshes.add(Mesh::from(shape::Plane { size: 1.0 })),
                 material: materials.add(col.into()),
                 transform: Transform::from_translation(Vec3::new(i as f32, 0.0, j as f32)),
                 ..Default::default()
             });
-=======
-            commands.spawn()
-                .insert_bundle(PbrBundle {
-                    mesh: meshes.add(Mesh::from(shape::Plane { size: 1.0 })),
-                    material: materials.add(col.into()),
-                    transform: Transform::from_translation(Vec3::new(i as f32, 0.0, j as f32)),
-                    ..Default::default()
-                });
->>>>>>> 21400edd
         }
     }
 }