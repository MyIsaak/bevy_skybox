--- conflicted
+++ resolved
@@ -65,27 +65,21 @@
     };
 
     commands
-<<<<<<< HEAD
-        .spawn_bundle(cam)
-=======
         .spawn()
         .insert_bundle(cam)
->>>>>>> 21400edd
         .insert(FlyCamera::default())
         .insert(SkyboxCamera)
         .with_children(|parent| {
             // Add a light source for the board that moves with the camera.
-<<<<<<< HEAD
-            parent.spawn_bundle(LightBundle {
+            parent.spawn().insert_bundle(LightBundle {
                 transform: Transform::from_translation(Vec3::new(0.0, 30.0, 0.0)),
                 ..Default::default()
             });
         });
 
     commands
-        .spawn_bundle(PbrBundle {
-            ..Default::default()
-        })
+        .spawn()
+        .insert_bundle(PbrBundle::default())
         .insert(SkyboxBox)
         .with_children(|parent| {
             let render_pipelines = SkyMaterial::pipeline(pipelines, shaders, render_graph);
@@ -93,64 +87,29 @@
             let sky_material = sky_materials.add(SkyMaterial {
                 texture: texture_handle,
             });
-            // The `parent`'s transform translation will be manipulated by the plugin
+            // The `parent`'s transform will be manipulated by the plugin
             parent
-                .spawn_bundle(PbrBundle {
+                .spawn()
+                .insert_bundle(PbrBundle {
                     mesh: meshes.add(Mesh::from(shape::Quad {
                         flip: false,
                         size: Vec2::new(20., 7.),
                     })),
                     render_pipelines: render_pipelines.clone(),
+                    // Props should be positioned near to a radius of 1.0
                     transform: Transform::from_translation(Vec3::new(-5., 0.1, -20.0)),
                     ..Default::default()
                 })
                 .insert(sky_material.clone());
             parent
-                .spawn_bundle(PbrBundle {
+                .spawn()
+                .insert_bundle(PbrBundle {
                     mesh: meshes.add(Mesh::from(shape::Cube { size: 3. })),
                     render_pipelines: render_pipelines.clone(),
                     transform: Transform::from_translation(Vec3::new(5.2, 3.15, -15.0)),
                     ..Default::default()
                 })
                 .insert(sky_material);
-=======
-            parent.spawn()
-                .insert_bundle(LightBundle {
-                    transform: Transform::from_translation(Vec3::new(0.0, 30.0, 0.0)),
-                    ..Default::default()
-                });
-        });
-
-    commands
-        .spawn()
-        .insert_bundle(PbrBundle {
-                ..Default::default()
-            })
-        .insert(SkyboxBox)
-        .with_children(|parent| {
-            // The `parent`'s transform will be manipulated by the plugin
-            parent.spawn()
-                .insert_bundle(PbrBundle {
-                    mesh: meshes.add(Mesh::from(shape::Icosphere {
-                        radius: 0.05,
-                        subdivisions: 4,
-                    })),
-                    material: materials.add(Color::rgb(1.0, 0.5, 0.5).into()),
-                    // Props should be positioned near to a radius of 1.0
-                    transform: Transform::from_translation(Vec3::new(0.02, 0.005, -1.0)),
-                    ..Default::default()
-                });
-            parent.spawn()
-                .insert_bundle(PbrBundle {
-                    mesh: meshes.add(Mesh::from(shape::Icosphere {
-                        radius: 0.015,
-                        subdivisions: 3,
-                    })),
-                    material: materials.add(Color::rgb(1.0, 0.9, 0.9).into()),
-                    transform: Transform::from_translation(Vec3::new(0.06, 0.04, -0.95)),
-                    ..Default::default()
-                });
->>>>>>> 21400edd
         });
 
     // Add a static "board" as some foreground to show camera movement.
@@ -160,22 +119,13 @@
             // Each square is a random shade of green.
             let br = rng.gen::<f32>() * 0.4 + 0.6;
             let col = Color::rgb(0.6 * br, 1. * br, 0.6 * br);
-<<<<<<< HEAD
-            commands.spawn_bundle(PbrBundle {
+
+            commands.spawn().insert_bundle(PbrBundle {
                 mesh: meshes.add(Mesh::from(shape::Plane { size: 1.0 })),
                 material: materials.add(col.into()),
                 transform: Transform::from_translation(Vec3::new(i as f32, 0.0, j as f32)),
                 ..Default::default()
             });
-=======
-            commands.spawn()
-                .insert_bundle(PbrBundle {
-                    mesh: meshes.add(Mesh::from(shape::Plane { size: 1.0 })),
-                    material: materials.add(col.into()),
-                    transform: Transform::from_translation(Vec3::new(i as f32, 0.0, j as f32)),
-                    ..Default::default()
-                });
->>>>>>> 21400edd
         }
     }
 }