use bevy::prelude::*;
use bevy_skybox::{SkyboxPlugin, SkyboxCamera};

fn setup(mut commands: Commands) {
	commands
<<<<<<< HEAD
		.spawn_bundle(PerspectiveCameraBundle::default())
=======
		.spawn()
		.insert_bundle(PerspectiveCameraBundle::default())
>>>>>>> 21400edd
		.insert(SkyboxCamera);
}

fn main() {
	App::build()
		.add_plugins(DefaultPlugins)
		.add_startup_system(setup.system())
		.add_plugin(SkyboxPlugin::from_image_file("sky1.png"))
		.run();
}<|MERGE_RESOLUTION|>--- conflicted
+++ resolved
@@ -1,21 +1,17 @@
 use bevy::prelude::*;
-use bevy_skybox::{SkyboxPlugin, SkyboxCamera};
+use bevy_skybox::{SkyboxCamera, SkyboxPlugin};
 
 fn setup(mut commands: Commands) {
-	commands
-<<<<<<< HEAD
-		.spawn_bundle(PerspectiveCameraBundle::default())
-=======
-		.spawn()
-		.insert_bundle(PerspectiveCameraBundle::default())
->>>>>>> 21400edd
-		.insert(SkyboxCamera);
+    commands
+        .spawn()
+        .insert_bundle(PerspectiveCameraBundle::default())
+        .insert(SkyboxCamera);
 }
 
 fn main() {
-	App::build()
-		.add_plugins(DefaultPlugins)
-		.add_startup_system(setup.system())
-		.add_plugin(SkyboxPlugin::from_image_file("sky1.png"))
-		.run();
+    App::build()
+        .add_plugins(DefaultPlugins)
+        .add_startup_system(setup.system())
+        .add_plugin(SkyboxPlugin::from_image_file("sky1.png"))
+        .run();
 }